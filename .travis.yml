# TODO: There is probably a way to simplify this very explicit build matrix.
git:
  depth: 1
  submodules: false
jobs:
  include:
    # We cannot test with Swift 4.2 on macOS since Carthage doesn't work with multiple Swift versions.
    - stage: test
      language: swift
      os: osx
<<<<<<< HEAD
      osx_image: xcode10.3
=======
      osx_image: xcode10.3 # Swift 5.0
      env:
      - HOMEBREW_NO_INSTALL_CLEANUP=1
      before_install:
      - brew update
      install:
      - ./utils.py ci install-macos
      before_script:
      - ./utils.py prepare-workspace macos
      script:
      - ./utils.py ci script-macos
    - stage: test
      language: swift
      os: osx
      osx_image: xcode11.3 # Swift 5.1
      env:
      - HOMEBREW_NO_INSTALL_CLEANUP=1
      before_install:
      - brew update
      install:
      - ./utils.py ci install-macos
      before_script:
      - ./utils.py prepare-workspace macos
      script:
      - ./utils.py ci script-macos
    - stage: test
      language: swift
      os: osx
      osx_image: xcode11.4 # Swift 5.2
      env:
      - HOMEBREW_NO_INSTALL_CLEANUP=1
>>>>>>> b1d9b445
      before_install:
      - brew update
      install:
      - ./utils.py ci install-macos
      before_script:
      - ./utils.py prepare-workspace macos
      script:
      - ./utils.py ci script-macos
    - stage: test
      language: generic
      os: linux
      dist: xenial
      env:
      - SWIFT_VERSION=4.2
      install:
      - eval "$(curl -sL https://swiftenv.fuller.li/install.sh)"
      script:
      - ./utils.py ci script-linux
    - stage: test
      language: generic
      os: linux
      dist: xenial
      env:
      - SWIFT_VERSION=5.0
      install:
      - eval "$(curl -sL https://swiftenv.fuller.li/install.sh)"
      script:
<<<<<<< HEAD
      - Utils/ci-script-macos.sh
    - stage: test
      language: swift
      os: osx
      osx_image: xcode11.3
      before_install:
      - brew update
      install:
      - Utils/ci-install-macos.sh
      before_script:
      - Utils/prepare-workspace-macos.sh
      script:
      - Utils/ci-script-macos.sh
=======
      - ./utils.py ci script-linux
>>>>>>> b1d9b445
    - stage: test
      language: generic
      os: linux
      dist: xenial
      env:
<<<<<<< HEAD
      - SWIFT_VERSION=5.0
=======
      - SWIFT_VERSION=5.1
>>>>>>> b1d9b445
      install:
      - eval "$(curl -sL https://swiftenv.fuller.li/install.sh)"
      script:
      - ./utils.py ci script-linux
    - stage: test
      language: generic
      os: linux
      dist: xenial
      env:
      - SWIFT_VERSION=5.2
      install:
      - eval "$(curl -sL https://swiftenv.fuller.li/install.sh)"
      script:
      - ./utils.py ci script-linux
    - stage: deploy
      if: tag IS present
      language: generic
      os: osx
      osx_image: xcode11.3
<<<<<<< HEAD
=======
      env:
      - HOMEBREW_NO_INSTALL_CLEANUP=1
>>>>>>> b1d9b445
      env:
        secure: iavIkrus2Xd3b086nz2srMGl52yqzLuCdhyEAhMODVqkzqMQ17s10y1TNb+vkepd0HgxI9j57d5X7tfChjWuWDwE2hZKjr/Kx2DfiUr1AKQD6ymuGrq/0Vv6yL9dfPU8goFArcrsBcyVKczLtTuLCKL498ZqokkQc/3kGvzW74lv+z410MfHS9/tvToO/yXJckL6qJ2XBAiElfOO0rEkllTeCo6N3bjcHZ2o7PE0K+CHYxwNKj0TmPmuNWZ3U4fzoWzkk01re1C1l5cpSb20g+2aGyi0yYX+PomX7fIIqNq9vmmyoeNdr35yqoQv/0zFeFnps83NKmZLAjSUhiUdhlbuBLBE+w8544LOaZnMDlFmpDjgyaVnRrOh0NrBB1FwU48aGfX5ljRQmk/07FTEUjvwvGGoOpz8lrLZi148FMHEospL3Sf7d8K+Q9WdtLTGk7HCnbOVcxS6oB/SWF/Cj6n5wu+EI1floBaZEsNPR40Gd4eM/Ik/E3lDrZThGDCWQsao981wm7IfEDBR1nuMME8gpZINFANNS1+5miFaGdTnDTp4Yd5MGEFZm+K8x+TG1891NwNH1ZmKXlypJXiUzvSjbh2ViNJGekdQj9q2gj2ZFlCfHJ05adwJ4w9qRuF00HpAOD6At6EnsjDXFJeTZS5dj8fi2YsU9or8KfTFoNY=
      addons:
        homebrew:
          packages:
          - carthage
          - sourcekitten
          update: true
      install:
      - gem install -N jazzy
      - gem update -N cocoapods
      before_deploy:
      - >
        if ! [ "$BEFORE_DEPLOY_RUN" ]; then
          export BEFORE_DEPLOY_RUN=1;
          ./utils.py prepare-workspace macos -T
          ./utils.py ci before-deploy;
        fi
      deploy:
      - provider: releases
        skip_cleanup: true
        api_key: $GITHUB_TOKEN
        file: "SWCompression.framework.zip"
        on:
          tags: true
      - provider: pages
        skip_cleanup: true
        github_token: $GITHUB_TOKEN
        local_dir: docs
        on:
          tags: true
          # Don't upload documentation if it is a test release.
          condition: $(git describe) != *"test"*<|MERGE_RESOLUTION|>--- conflicted
+++ resolved
@@ -8,9 +8,6 @@
     - stage: test
       language: swift
       os: osx
-<<<<<<< HEAD
-      osx_image: xcode10.3
-=======
       osx_image: xcode10.3 # Swift 5.0
       env:
       - HOMEBREW_NO_INSTALL_CLEANUP=1
@@ -42,7 +39,6 @@
       osx_image: xcode11.4 # Swift 5.2
       env:
       - HOMEBREW_NO_INSTALL_CLEANUP=1
->>>>>>> b1d9b445
       before_install:
       - brew update
       install:
@@ -70,33 +66,13 @@
       install:
       - eval "$(curl -sL https://swiftenv.fuller.li/install.sh)"
       script:
-<<<<<<< HEAD
-      - Utils/ci-script-macos.sh
-    - stage: test
-      language: swift
-      os: osx
-      osx_image: xcode11.3
-      before_install:
-      - brew update
-      install:
-      - Utils/ci-install-macos.sh
-      before_script:
-      - Utils/prepare-workspace-macos.sh
-      script:
-      - Utils/ci-script-macos.sh
-=======
       - ./utils.py ci script-linux
->>>>>>> b1d9b445
     - stage: test
       language: generic
       os: linux
       dist: xenial
       env:
-<<<<<<< HEAD
-      - SWIFT_VERSION=5.0
-=======
       - SWIFT_VERSION=5.1
->>>>>>> b1d9b445
       install:
       - eval "$(curl -sL https://swiftenv.fuller.li/install.sh)"
       script:
@@ -116,11 +92,8 @@
       language: generic
       os: osx
       osx_image: xcode11.3
-<<<<<<< HEAD
-=======
       env:
       - HOMEBREW_NO_INSTALL_CLEANUP=1
->>>>>>> b1d9b445
       env:
         secure: iavIkrus2Xd3b086nz2srMGl52yqzLuCdhyEAhMODVqkzqMQ17s10y1TNb+vkepd0HgxI9j57d5X7tfChjWuWDwE2hZKjr/Kx2DfiUr1AKQD6ymuGrq/0Vv6yL9dfPU8goFArcrsBcyVKczLtTuLCKL498ZqokkQc/3kGvzW74lv+z410MfHS9/tvToO/yXJckL6qJ2XBAiElfOO0rEkllTeCo6N3bjcHZ2o7PE0K+CHYxwNKj0TmPmuNWZ3U4fzoWzkk01re1C1l5cpSb20g+2aGyi0yYX+PomX7fIIqNq9vmmyoeNdr35yqoQv/0zFeFnps83NKmZLAjSUhiUdhlbuBLBE+w8544LOaZnMDlFmpDjgyaVnRrOh0NrBB1FwU48aGfX5ljRQmk/07FTEUjvwvGGoOpz8lrLZi148FMHEospL3Sf7d8K+Q9WdtLTGk7HCnbOVcxS6oB/SWF/Cj6n5wu+EI1floBaZEsNPR40Gd4eM/Ik/E3lDrZThGDCWQsao981wm7IfEDBR1nuMME8gpZINFANNS1+5miFaGdTnDTp4Yd5MGEFZm+K8x+TG1891NwNH1ZmKXlypJXiUzvSjbh2ViNJGekdQj9q2gj2ZFlCfHJ05adwJ4w9qRuF00HpAOD6At6EnsjDXFJeTZS5dj8fi2YsU9or8KfTFoNY=
       addons:
