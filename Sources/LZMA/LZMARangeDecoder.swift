--- conflicted
+++ resolved
@@ -8,11 +8,7 @@
 
 struct LZMARangeDecoder {
 
-<<<<<<< HEAD
-    private var byteReader: LittleEndianByteReader
-=======
-    private let byteReader: ByteReader
->>>>>>> b1519f4f
+    private let byteReader: LittleEndianByteReader
 
     private var range = 0xFFFFFFFF as UInt32
     private var code = 0 as UInt32
@@ -22,11 +18,7 @@
         return self.code == 0
     }
 
-<<<<<<< HEAD
-    init?(_ byteReader: LittleEndianByteReader) {
-=======
-    init(_ byteReader: ByteReader) throws {
->>>>>>> b1519f4f
+    init(_ byteReader: LittleEndianByteReader) throws {
         // To initialize rande decoder at least 5 bytes are necessary.
         guard byteReader.bytesLeft >= 5
             else { throw LZMAError.rangeDecoderInitError }
