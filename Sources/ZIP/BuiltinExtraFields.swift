// Copyright (c) 2020 Timofey Solomko
// Licensed under MIT License
//
// See LICENSE for license information

import BitByteData

struct ExtendedTimestampExtraField: ZipExtraField {

    static let id: UInt16 = 0x5455

    let size: Int
    let location: ZipExtraFieldLocation

    var atime: UInt32?
    var ctime: UInt32?
    var mtime: UInt32?

<<<<<<< HEAD
    init(_ byteReader: LittleEndianByteReader, _ size: Int, location: ZipExtraFieldLocation) {
=======
    init(_ byteReader: ByteReader, _ size: Int, location: ZipExtraFieldLocation) {
        let endOffset = byteReader.offset + size
>>>>>>> 69e0498b
        self.size = size
        self.location = location
        switch location {
        case .centralDirectory:
            let flags = byteReader.byte()
            if flags & 0x01 != 0 {
                self.mtime = byteReader.uint32()
            }
        case .localHeader:
            let flags = byteReader.byte()
            if flags & 0x01 != 0 {
                self.mtime = byteReader.uint32()
            }
            if flags & 0x02 != 0 {
                self.atime = byteReader.uint32()
            }
            if flags & 0x04 != 0 {
                self.ctime = byteReader.uint32()
            }
        }
        // This is a workaround for non well-formed extra field present in Central Directory of ZIP files created
        // by Finder in some versions of macOS.
        byteReader.offset = endOffset
    }

}

struct NtfsExtraField: ZipExtraField {

    static let id: UInt16 = 0x000A

    let size: Int
    let location: ZipExtraFieldLocation

    let atime: UInt64
    let ctime: UInt64
    let mtime: UInt64

    init?(_ byteReader: LittleEndianByteReader, _ size: Int, location: ZipExtraFieldLocation) {
        self.size = size
        self.location = location
        byteReader.offset += 4 // Skip reserved bytes
        let tag = byteReader.uint16() // This attribute's tag
        byteReader.offset += 2 // Skip size of this attribute
        guard tag == 0x0001
            else { return nil }
        self.mtime = byteReader.uint64()
        self.atime = byteReader.uint64()
        self.ctime = byteReader.uint64()
    }

}

struct InfoZipUnixExtraField: ZipExtraField {

    static let id: UInt16 = 0x7855

    let size: Int
    let location: ZipExtraFieldLocation

    let uid: Int
    let gid: Int

    init?(_ byteReader: LittleEndianByteReader, _ size: Int, location: ZipExtraFieldLocation) {
        self.size = size
        self.location = location
        switch location {
        case .centralDirectory:
            return nil
        case .localHeader:
            self.uid = byteReader.int(fromBytes: 2)
            self.gid = byteReader.int(fromBytes: 2)
        }
    }

}

struct InfoZipNewUnixExtraField: ZipExtraField {

    static let id: UInt16 = 0x7875

    let size: Int
    let location: ZipExtraFieldLocation

    var uid: Int?
    var gid: Int?

    init?(_ byteReader: LittleEndianByteReader, _ size: Int, location: ZipExtraFieldLocation) {
        self.size = size
        self.location = location
        guard byteReader.byte() == 1 // Version must be 1
            else { return nil }

        let uidSize = byteReader.byte().toInt()
        if uidSize > 8 {
            byteReader.offset += uidSize
        } else {
            self.uid = byteReader.int(fromBytes: uidSize)
        }

        let gidSize = byteReader.byte().toInt()
        if gidSize > 8 {
            byteReader.offset += gidSize
        } else {
            self.gid = byteReader.int(fromBytes: gidSize)
        }
    }

}<|MERGE_RESOLUTION|>--- conflicted
+++ resolved
@@ -16,12 +16,8 @@
     var ctime: UInt32?
     var mtime: UInt32?
 
-<<<<<<< HEAD
     init(_ byteReader: LittleEndianByteReader, _ size: Int, location: ZipExtraFieldLocation) {
-=======
-    init(_ byteReader: ByteReader, _ size: Int, location: ZipExtraFieldLocation) {
         let endOffset = byteReader.offset + size
->>>>>>> 69e0498b
         self.size = size
         self.location = location
         switch location {
