// Copyright (c) 2020 Timofey Solomko
// Licensed under MIT License
//
// See LICENSE for license information

import Foundation
import BitByteData

/// Represents the header of a GZip archive.
public struct GzipHeader {

    struct Flags: OptionSet {
        let rawValue: UInt8

        init(rawValue: UInt8) {
            self.rawValue = rawValue
        }

        static let ftext = Flags(rawValue: 0x01)
        static let fhcrc = Flags(rawValue: 0x02)
        static let fextra = Flags(rawValue: 0x04)
        static let fname = Flags(rawValue: 0x08)
        static let fcomment = Flags(rawValue: 0x10)
    }

    /// Compression method of archive. Always `.deflate` for GZip archives.
    public let compressionMethod: CompressionMethod

    /**
     The most recent modification time of the original file. If corresponding archive's field is set to 0, which means
     that no time was specified, then this property is `nil`.
     */
    public let modificationTime: Date?

    /// Type of file system on which archivation took place.
    public let osType: FileSystemType

    /// Name of the original file. If archive doesn't contain file's name, then `nil`.
    public let fileName: String?

    /// Comment stored in archive. If archive doesn't contain any comment, then `nil`.
    public let comment: String?

    /// True, if file is likely to be text file or ASCII-file.
    public let isTextFile: Bool

    /**
     Initializes the structure with the values from the first 'member' of GZip `archive`.

     - Parameter archive: Data archived with GZip.

     - Throws: `GzipError`. It may indicate that either archive is damaged or
     it might not be archived with GZip at all.
     */
    public init(archive data: Data) throws {
        let reader = LsbBitReader(data: data)
        try self.init(reader)
    }

<<<<<<< HEAD
    init(_ reader: LsbBitReader) throws {
=======
    init(_ byteReader: ByteReader) throws {
        // Valid GZip header must contain at least 2 bytes of data.
        guard byteReader.bytesLeft >= 10
            else { throw GzipError.wrongMagic }

>>>>>>> fc38cc19
        // First two bytes should be correct 'magic' bytes
        let magic = reader.uint16()
        guard magic == 0x8b1f else { throw GzipError.wrongMagic }
        var headerBytes: [UInt8] = [0x1f, 0x8b]

        // Third byte is a method of compression. Only type 8 (DEFLATE) compression is supported for GZip archives.
        let method = reader.byte()
        guard method == 8 else { throw GzipError.wrongCompressionMethod }
        headerBytes.append(method)
        self.compressionMethod = .deflate

        let rawFlags = reader.byte()
        guard rawFlags & 0xE0 == 0
            else { throw GzipError.wrongFlags }
        let flags = Flags(rawValue: rawFlags)
        headerBytes.append(rawFlags)

        var mtime = 0
        for i in 0..<4 {
            let byte = reader.byte()
            mtime |= byte.toInt() << (8 * i)
            headerBytes.append(byte)
        }
        self.modificationTime = mtime == 0 ? nil : Date(timeIntervalSince1970: TimeInterval(mtime))

        let extraFlags = reader.byte()
        headerBytes.append(extraFlags)

        let rawOsType = reader.byte()
        self.osType = FileSystemType(rawOsType)
        headerBytes.append(rawOsType)

        self.isTextFile = flags.contains(.ftext)

        // Some archives may contain extra fields
        if flags.contains(.fextra) {
            var xlen = 0
            for i in 0..<2 {
                let byte = reader.byte()
                xlen |= byte.toInt() << (8 * i)
                headerBytes.append(byte)
            }
            for _ in 0..<xlen {
                headerBytes.append(reader.byte())
            }
        }

        // Some archives may contain source file name (this part ends with zero byte)
        if flags.contains(.fname) {
            var fnameBytes: [UInt8] = []
            while true {
                let byte = reader.byte()
                headerBytes.append(byte)
                guard byte != 0 else { break }
                fnameBytes.append(byte)
            }
            self.fileName = String(data: Data(fnameBytes), encoding: .isoLatin1)
        } else {
            self.fileName = nil
        }

        // Some archives may contain comment (this part also ends with zero)
        if flags.contains(.fcomment) {
            var fcommentBytes: [UInt8] = []
            while true {
                let byte = reader.byte()
                headerBytes.append(byte)
                guard byte != 0 else { break }
                fcommentBytes.append(byte)
            }
            self.comment = String(data: Data(fcommentBytes), encoding: .isoLatin1)
        } else {
            self.comment = nil
        }

        // Some archives may contain 2-bytes checksum
        if flags.contains(.fhcrc) {
            // Note: it is not actual CRC-16, it is just two least significant bytes of CRC-32.
            let crc16 = reader.uint16()
            guard CheckSums.crc32(headerBytes) & 0xFFFF == crc16 else { throw GzipError.wrongHeaderCRC }
        }
    }

}<|MERGE_RESOLUTION|>--- conflicted
+++ resolved
@@ -57,15 +57,11 @@
         try self.init(reader)
     }
 
-<<<<<<< HEAD
     init(_ reader: LsbBitReader) throws {
-=======
-    init(_ byteReader: ByteReader) throws {
         // Valid GZip header must contain at least 2 bytes of data.
-        guard byteReader.bytesLeft >= 10
+        guard reader.bytesLeft >= 10
             else { throw GzipError.wrongMagic }
 
->>>>>>> fc38cc19
         // First two bytes should be correct 'magic' bytes
         let magic = reader.uint16()
         guard magic == 0x8b1f else { throw GzipError.wrongMagic }
